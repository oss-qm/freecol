--- conflicted
+++ resolved
@@ -688,16 +688,10 @@
                 if (!workImprovement.isComplete()
                     && (tile = workImprovement.getTile()) != null
                     && tile.getTileItemContainer() != null
-<<<<<<< HEAD
                     && none(tile.getUnits(), u -> {
-                    return !Objects.equals(u, this) && u.getState() == UnitState.IMPROVING
-                         && Objects.equals(u.workImprovement, workImprovement);
-                })) {
-=======
-                    && none(tile.getUnits(), u ->
                         u != this && u.getState() == UnitState.IMPROVING
                              && u.getWorkImprovement() == workImprovement)) {
->>>>>>> ac10edfb
+                })) {
                     workImprovement.getTile().getTileItemContainer()
                         .removeTileItem(workImprovement);
                 }
@@ -1239,21 +1233,13 @@
 
         if (newStudent == null) {
             this.student = null;
-<<<<<<< HEAD
-            if (oldStudent != null && Objects.equals(oldStudent.teacher, this)) {
-=======
             if (oldStudent != null && oldStudent.getTeacher() == this) {
->>>>>>> ac10edfb
                 oldStudent.setTeacher(null);
             }
         } else if (newStudent.getColony() != null
             && newStudent.getColony() == getColony()
             && newStudent.canBeStudent(this)) {
-<<<<<<< HEAD
-            if (oldStudent != null && Objects.equals(oldStudent.teacher, this)) {
-=======
             if (oldStudent != null && oldStudent.getTeacher() == this) {
->>>>>>> ac10edfb
                 oldStudent.setTeacher(null);
             }
             this.student = newStudent;
@@ -1284,11 +1270,7 @@
 
         if (newTeacher == null) {
             this.teacher = null;
-<<<<<<< HEAD
-            if (oldTeacher != null && Objects.equals(oldTeacher.student, this)) {
-=======
             if (oldTeacher != null && oldTeacher.getStudent() == this) {
->>>>>>> ac10edfb
                 oldTeacher.setStudent(null);
             }
         } else {
@@ -1296,11 +1278,7 @@
             if (newTeacher.getColony() != null
                 && newTeacher.getColony() == getColony()
                 && getColony().canTrain(skillTaught)) {
-<<<<<<< HEAD
-                if (oldTeacher != null && Objects.equals(oldTeacher.student, this)) {
-=======
                 if (oldTeacher != null && oldTeacher.getStudent() == this) {
->>>>>>> ac10edfb
                     oldTeacher.setStudent(null);
                 }
                 this.teacher = newTeacher;
@@ -1400,19 +1378,11 @@
             throw new RuntimeException("getUnitChange null player");
         }
         UnitChangeType uct = getSpecification().getUnitChangeType(change);
-<<<<<<< HEAD
-        if (uct != null && uct.getOwnerChange() != (!Objects.equals(player, owner))) {
-            throw new RuntimeException("getUnitChange of " + this
-                + " change=" + change
-                + " getOwnerChange=" + uct.getOwnerChange()
-                + " != player-change=" + (!Objects.equals(player, owner))
-=======
         if (uct != null && uct.getOwnerChange() != (player != getOwner())) {
             throw new RuntimeException("getUnitChange of " + this
                 + " change=" + change
                 + " getOwnerChange=" + uct.getOwnerChange()
                 + " != player-change=" + (player != getOwner())
->>>>>>> ac10edfb
                 + " player=" + player.getSuffix()
                 + " owner=" + owner.getSuffix());
         }
@@ -2219,11 +2189,7 @@
             Settlement settlement = target.getSettlement();
             if (settlement == null) {
                 return MoveType.MOVE_NO_ACCESS_LAND;
-<<<<<<< HEAD
-            } else if (Objects.equals(settlement.getOwner(), owner)) {
-=======
             } else if (settlement.getOwner() == getOwner()) {
->>>>>>> ac10edfb
                 return MoveType.MOVE;
             } else if (isTradingUnit()) {
                 return getTradeMoveType(settlement);
@@ -2261,11 +2227,7 @@
         if (target.isLand()) {
             Settlement settlement = target.getSettlement();
             if (settlement == null) {
-<<<<<<< HEAD
-                if (defender != null && !Objects.equals(owner, defender.owner)) {
-=======
                 if (defender != null && owner != defender.getOwner()) {
->>>>>>> ac10edfb
                     if (defender.isNaval()) {
                         return MoveType.ATTACK_UNIT;
                     } else if (!isOffensiveUnit()) {
@@ -3077,13 +3039,8 @@
             // Ocean travel required, destination blocked.
             // Find the closest available connected port.
             final Predicate<Settlement> portPredicate = s ->
-<<<<<<< HEAD
-                    !Objects.equals(s, ignoreSrc) && !Objects.equals(s, ignoreDst) && s.isConnectedPort();
+                s != ignoreSrc && s != ignoreDst && s.isConnectedPort();
             sett = minimize(owner.getSettlements(), portPredicate,
-=======
-                s != ignoreSrc && s != ignoreDst && s.isConnectedPort();
-            sett = minimize(getOwner().getSettlements(), portPredicate,
->>>>>>> ac10edfb
                             settlementComparator);
             path = (sett == null) ? null : this.findPath(sett);
             break;
@@ -3772,11 +3729,7 @@
         } else if (getTile().getDistanceTo(ret.getTile()) > 1) {
             throw new IllegalStateException("Unit " + getId()
                 + " is not adjacent to settlement: " + settlementId);
-<<<<<<< HEAD
-        } else if (Objects.equals(owner, ret.getOwner())) {
-=======
         } else if (getOwner() == ret.getOwner()) {
->>>>>>> ac10edfb
             throw new IllegalStateException("Unit: " + getId()
                 + " and settlement: " + settlementId
                 + " are both owned by player: " + owner.getId());
